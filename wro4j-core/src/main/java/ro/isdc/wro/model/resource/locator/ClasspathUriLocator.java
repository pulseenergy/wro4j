/*
 * Copyright (c) 2008. All rights reserved.
 */
package ro.isdc.wro.model.resource.locator;

import static java.lang.String.format;
import static org.apache.commons.lang3.Validate.notNull;

import java.io.File;
import java.io.IOException;
import java.io.InputStream;
import java.net.URL;
import java.net.URLDecoder;

import org.apache.commons.io.FilenameUtils;
import org.apache.commons.lang3.Validate;
import org.slf4j.Logger;
import org.slf4j.LoggerFactory;

import ro.isdc.wro.model.resource.locator.support.LocatorProvider;
import ro.isdc.wro.model.resource.locator.wildcard.JarWildcardStreamLocator;
import ro.isdc.wro.model.resource.locator.wildcard.WildcardStreamLocator;
import ro.isdc.wro.model.resource.locator.wildcard.WildcardUriLocatorSupport;
import ro.isdc.wro.model.transformer.WildcardExpanderModelTransformer.NoMoreAttemptsIOException;
import ro.isdc.wro.util.StringUtils;


/**
 * Implementation of the {@link UriLocator} that is able to read a resource from a classpath.
 *
 * @author Alex Objelean
 * @created Created on Nov 6, 2008
 */
public class ClasspathUriLocator
    extends WildcardUriLocatorSupport {
  private static final Logger LOG = LoggerFactory.getLogger(ClasspathUriLocator.class);
  /**
   * Alias used to register this locator with {@link LocatorProvider}.
   */
  public static final String ALIAS = "classpath";
  /**
   * Prefix of the resource uri used to check if the resource can be read by this {@link UriLocator} implementation.
   */
<<<<<<< HEAD
  public static final String PREFIX = format("%s:", ALIAS);

  /**
   * @return the uri which is acceptable by this locator.
   */
  public static String createUri(final String path) {
    notNull(path);
    return PREFIX + path;
  }
=======
  public static final String PREFIX = "classpath:";
>>>>>>> 41ca5ba1

  /**
   * {@inheritDoc}
   */
  public boolean accept(final String url) {
    return isValid(url);
  }

  /**
   * Check if a uri is a classpath resource.
   *
   * @param uri
   *          to check.
   * @return true if the uri is a classpath resource.
   */
  public static boolean isValid(final String uri) {
    return uri.trim().startsWith(PREFIX);
  }

  /**
   * {@inheritDoc}
   */
  public InputStream locate(final String uri)
      throws IOException {
    Validate.notNull(uri, "URI cannot be NULL!");
    // replace prefix & clean path by removing '..' characters if exists and
    // normalizing the location to use.
    final String location = StringUtils.cleanPath(uri.replaceFirst(PREFIX, "")).trim();

    if (getWildcardStreamLocator().hasWildcard(location)) {
      return locateWildcardStream(uri, location);
    }
    final InputStream is = Thread.currentThread().getContextClassLoader().getResourceAsStream(location);
    if (is == null) {
      throw new IOException("Couldn't get InputStream from this resource: " + uri);
    }
    return is;
  }

  /**
   * @return an input stream for an uri containing a wildcard for a given location.
   */
  private InputStream locateWildcardStream(final String uri, final String location)
      throws IOException {
    LOG.debug("wildcard detected for location: {}", location);
    // prefix with '/' because we use class relative resource retrieval. Using ClassLoader.getSystemResource doesn't
    // work well.
    final String fullPath = "/" + FilenameUtils.getFullPathNoEndSeparator(location);
    URL url = getClass().getResource(fullPath);
    LOG.debug("Attempting to find resource {} at the following location: {}", uri, fullPath);
    try {
      return locateWildcardStream(uri, url);
    } catch (final IOException e) {
      //do not attempt unless exception is of this type
      if (e instanceof NoMoreAttemptsIOException) {
        throw e;
      }
      // try once more, in order to treat classpath resources located in the currently built project.
      url = getClass().getResource("");
      LOG.debug("Attempting to find resource {} at the following URL: {}", uri, url);
      return locateWildcardStream(uri, url);
    }
  }

  private InputStream locateWildcardStream(final String uri, final URL url)
      throws IOException {
    if (url == null) {
      LOG.debug("Failed to locate stream for {} because URL is null", uri);
      throw new IOException("Cannot locate stream for null URL");
    }
    return getWildcardStreamLocator().locateStream(uri, new File(URLDecoder.decode(url.getFile(), "UTF-8")));
  }

  /**
   * Builds a {@link JarWildcardStreamLocator} in order to get resources from the full classpath.
   */
  @Override
  public WildcardStreamLocator newWildcardStreamLocator() {
    return new JarWildcardStreamLocator() {
      @Override
      public boolean hasWildcard(final String uri) {
        return isEnableWildcards() && super.hasWildcard(uri);
      }
    };
  }
}<|MERGE_RESOLUTION|>--- conflicted
+++ resolved
@@ -27,7 +27,7 @@
 
 /**
  * Implementation of the {@link UriLocator} that is able to read a resource from a classpath.
- *
+ * 
  * @author Alex Objelean
  * @created Created on Nov 6, 2008
  */
@@ -35,13 +35,12 @@
     extends WildcardUriLocatorSupport {
   private static final Logger LOG = LoggerFactory.getLogger(ClasspathUriLocator.class);
   /**
-   * Alias used to register this locator with {@link LocatorProvider}.
+   * Alias used to register this locator with {@link LocatorProvider}. 
    */
   public static final String ALIAS = "classpath";
   /**
    * Prefix of the resource uri used to check if the resource can be read by this {@link UriLocator} implementation.
    */
-<<<<<<< HEAD
   public static final String PREFIX = format("%s:", ALIAS);
 
   /**
@@ -51,20 +50,17 @@
     notNull(path);
     return PREFIX + path;
   }
-=======
-  public static final String PREFIX = "classpath:";
->>>>>>> 41ca5ba1
-
+  
   /**
    * {@inheritDoc}
    */
   public boolean accept(final String url) {
     return isValid(url);
   }
-
+  
   /**
    * Check if a uri is a classpath resource.
-   *
+   * 
    * @param uri
    *          to check.
    * @return true if the uri is a classpath resource.
@@ -72,7 +68,7 @@
   public static boolean isValid(final String uri) {
     return uri.trim().startsWith(PREFIX);
   }
-
+  
   /**
    * {@inheritDoc}
    */
@@ -82,7 +78,7 @@
     // replace prefix & clean path by removing '..' characters if exists and
     // normalizing the location to use.
     final String location = StringUtils.cleanPath(uri.replaceFirst(PREFIX, "")).trim();
-
+    
     if (getWildcardStreamLocator().hasWildcard(location)) {
       return locateWildcardStream(uri, location);
     }
@@ -92,7 +88,7 @@
     }
     return is;
   }
-
+  
   /**
    * @return an input stream for an uri containing a wildcard for a given location.
    */
@@ -117,7 +113,7 @@
       return locateWildcardStream(uri, url);
     }
   }
-
+  
   private InputStream locateWildcardStream(final String uri, final URL url)
       throws IOException {
     if (url == null) {
@@ -126,7 +122,7 @@
     }
     return getWildcardStreamLocator().locateStream(uri, new File(URLDecoder.decode(url.getFile(), "UTF-8")));
   }
-
+  
   /**
    * Builds a {@link JarWildcardStreamLocator} in order to get resources from the full classpath.
    */
