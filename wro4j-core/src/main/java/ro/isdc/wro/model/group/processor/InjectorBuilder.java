--- conflicted
+++ resolved
@@ -19,11 +19,8 @@
 import ro.isdc.wro.config.Context;
 import ro.isdc.wro.config.ReadOnlyContext;
 import ro.isdc.wro.config.jmx.WroConfiguration;
-<<<<<<< HEAD
 import ro.isdc.wro.config.metadata.MetaDataFactory;
-=======
 import ro.isdc.wro.manager.ResourceBundleProcessor;
->>>>>>> 9c47a460
 import ro.isdc.wro.manager.WroManager;
 import ro.isdc.wro.manager.callback.LifecycleCallbackRegistry;
 import ro.isdc.wro.manager.factory.WroManagerFactory;
@@ -133,32 +130,31 @@
     map.put(WroConfiguration.class, createConfigProxy());
     map.put(CacheStrategy.class, createCacheStrategyProxy());
     map.put(ResourceAuthorizationManager.class, createResourceAuthorizationManagerProxy());
-<<<<<<< HEAD
     map.put(MetaDataFactory.class, createMetaDataFactoryProxy());
-  }
-
-  private Object createMetaDataFactoryProxy() {
-    return new InjectorObjectFactory<MetaDataFactory>() {
-      public MetaDataFactory create() {
-        final MetaDataFactory factory = managerFactory.create().getMetaDataFactory();
-        injector.inject(factory);
-        return factory;
-=======
-    map.put(CacheKeyFactory.class, createCacheKeyFactoryProxy());
     map.put(ResourceBundleProcessor.class, createResourceBundleProcessorProxy());
-  }
-
-  private Object createResourceBundleProcessorProxy() {
-    return new InjectorObjectFactory<ResourceBundleProcessor>() {
-      public ResourceBundleProcessor create() {
-        if (bundleProcessor == null) {
-          bundleProcessor = new ResourceBundleProcessor();
-          injector.inject(bundleProcessor);
-        }
-        return bundleProcessor;
->>>>>>> 9c47a460
-      }
-    };
+    map.put(CacheKeyFactory.class, createCacheKeyFactoryProxy());
+  }
+
+  private Object createResourceBundleProcessorProxy() {
+    return new InjectorObjectFactory<ResourceBundleProcessor>() {
+      public ResourceBundleProcessor create() {
+        if (bundleProcessor == null) {
+          bundleProcessor = new ResourceBundleProcessor();
+          injector.inject(bundleProcessor);
+        }
+        return bundleProcessor;
+      }
+    };
+  }
+
+  private Object createMetaDataFactoryProxy() {
+    return new InjectorObjectFactory<MetaDataFactory>() {
+      public MetaDataFactory create() {
+        final MetaDataFactory factory = managerFactory.create().getMetaDataFactory();
+        injector.inject(factory);
+        return factory;
+      }
+    };
   }
 
   private InjectorObjectFactory<WroConfiguration> createConfigProxy() {
@@ -317,4 +313,4 @@
   static interface InjectorObjectFactory<T>
       extends ObjectFactory<T> {
   };
-}
+}