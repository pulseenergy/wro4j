--- conflicted
+++ resolved
@@ -5,11 +5,7 @@
 	<parent>
 		<groupId>ro.isdc.wro4j</groupId>
 		<artifactId>wro4j-parent</artifactId>
-<<<<<<< HEAD
-    <version>1.4.4-SNAPSHOT</version>
-=======
 		<version>1.4.6-SNAPSHOT</version>
->>>>>>> 630d971f
 	</parent>
 
 	<artifactId>wro4j-core</artifactId>
@@ -18,14 +14,6 @@
 
 	<dependencies>
     <dependency>
-<<<<<<< HEAD
-      <groupId>org.slf4j</groupId>
-      <artifactId>slf4j-api</artifactId>
-      <version>${slf4j.version}</version>
-    </dependency>
-    <dependency>
-=======
->>>>>>> 630d971f
       <groupId>org.apache.commons</groupId>
       <artifactId>commons-lang3</artifactId>      
     </dependency> 
