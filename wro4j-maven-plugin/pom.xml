<?xml version="1.0" encoding="UTF-8"?>
<project xmlns="http://maven.apache.org/POM/4.0.0" xmlns:xsi="http://www.w3.org/2001/XMLSchema-instance" xsi:schemaLocation="http://maven.apache.org/POM/4.0.0 http://maven.apache.org/maven-v4_0_0.xsd">
  <modelVersion>4.0.0</modelVersion>

  <parent>
    <groupId>ro.isdc.wro4j</groupId>
    <artifactId>wro4j-parent</artifactId>
<<<<<<< HEAD
    <version>1.4.4-SNAPSHOT</version>
=======
    <version>1.4.6-SNAPSHOT</version>
>>>>>>> 630d971f
  </parent>
  
  <artifactId>wro4j-maven-plugin</artifactId>
  <packaging>maven-plugin</packaging>
  <name>Web Resource Optimizer Maven Plugin</name>

  <dependencies>
    <dependency>
      <groupId>${project.groupId}</groupId>
      <artifactId>wro4j-extensions</artifactId>
    </dependency>
    <dependency>
      <groupId>javax.servlet</groupId>
      <artifactId>servlet-api</artifactId>
      <scope>compile</scope>
    </dependency>
    <dependency>
      <groupId>org.apache.maven</groupId>
      <artifactId>maven-plugin-api</artifactId>
    </dependency>
    <!-- By default it has 'test' scope, here it must be 'compile' -->
    <dependency>
      <groupId>org.mockito</groupId>
      <artifactId>mockito-core</artifactId>
      <scope>compile</scope>
    </dependency>
    <dependency>
      <groupId>org.apache.maven</groupId>
      <artifactId>maven-artifact</artifactId>
    </dependency>
    <dependency>
      <groupId>org.apache.maven</groupId>
      <artifactId>maven-core</artifactId>
    </dependency>
    <dependency>
      <groupId>org.apache.maven.shared</groupId>
      <artifactId>maven-plugin-testing-harness</artifactId>
    </dependency>
    <dependency>
      <groupId>org.apache.maven</groupId>
      <artifactId>maven-embedder</artifactId>
      <version>2.0.4</version>
    </dependency>
		<!-- Add explicitly compile scope, because it is by default test -->
    <dependency>
      <groupId>org.slf4j</groupId>
      <artifactId>slf4j-log4j12</artifactId>
      <scope>compile</scope>
    </dependency>
  </dependencies>
</project>  
  <|MERGE_RESOLUTION|>--- conflicted
+++ resolved
@@ -5,11 +5,7 @@
   <parent>
     <groupId>ro.isdc.wro4j</groupId>
     <artifactId>wro4j-parent</artifactId>
-<<<<<<< HEAD
-    <version>1.4.4-SNAPSHOT</version>
-=======
     <version>1.4.6-SNAPSHOT</version>
->>>>>>> 630d971f
   </parent>
   
   <artifactId>wro4j-maven-plugin</artifactId>
